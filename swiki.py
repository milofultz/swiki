--- conflicted
+++ resolved
@@ -68,13 +68,9 @@
 
 
 def add_last_modified(content: str, lm_text: str) -> str:
-<<<<<<< HEAD
-    return f'{content}\n<p class="last-modified">Last modified: {lm_text}</p>'
-=======
     if not lm_text:
         return content
-    return f'{content}\n<p class="last-modified"><em>Last modified: {lm_text}</em></p>'
->>>>>>> 150b2199
+    return f'{content}\n<p class="last-modified">Last modified: {lm_text}</p>'
 
 
 def make_page_dict(subfolder: str, file: str, rel_path: str, is_index: bool = False) -> dict:
@@ -140,13 +136,8 @@
         for page in sorted_folder_list:
             title, filename = page.get('title'), page.get('filename')
             html += f'<li><a href="{filename}.html">{title}</a></li>'
-<<<<<<< HEAD
-        html += '</ul>'
+        html += '</ul></details>'
         html = place_in_container('div', None, html)
-=======
-        html += '</ul></details>'
-        html = place_in_container('div', '', html)
->>>>>>> 150b2199
         return html
 
     sorted_folders = sorted(sitemap.keys(), key=lambda folder_name: folder_name.lower())
